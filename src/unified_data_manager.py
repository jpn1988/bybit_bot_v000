#!/usr/bin/env python3
"""
Gestionnaire de données unifié pour le bot Bybit - Version refactorisée.

Cette classe est une interface unifiée qui coordonne les différents composants spécialisés :
- DataCoordinator : Coordination des opérations complexes
- DataCompatibility : Compatibilité avec l'ancien code
- DataFetcher : Récupération des données
- DataStorage : Stockage thread-safe
- DataValidator : Validation des données

Cette version refactorisée améliore la lisibilité en séparant clairement les responsabilités.
"""

from typing import Dict, List, Optional, Tuple, Any
try:
    from .logging_setup import setup_logging
    from .volatility_tracker import VolatilityTracker
    from .data_fetcher import DataFetcher
    from .data_storage import DataStorage
    from .data_validator import DataValidator
except ImportError:
    from logging_setup import setup_logging
    from volatility_tracker import VolatilityTracker
    from data_fetcher import DataFetcher
    from data_storage import DataStorage
    from data_validator import DataValidator


class UnifiedDataManager:
    """
    Gestionnaire de données unifié pour le bot Bybit - Version refactorisée.

    Cette classe est une interface unifiée qui coordonne les différents composants spécialisés :
    - DataFetcher : Récupération des données de marché
    - DataStorage : Stockage thread-safe des données
    - DataValidator : Validation de l'intégrité des données

    Cette version simplifiée améliore la performance en supprimant les couches
    d'abstraction redondantes.
    """

    def __init__(self, testnet: bool = True, logger=None):
        """
        Initialise le gestionnaire de données unifié.

        Args:
            testnet: Utiliser le testnet (True) ou le marché réel (False)
            logger: Logger pour les messages (optionnel)
        """
        self.testnet = testnet
        self.logger = logger or setup_logging()

        # Initialiser les composants spécialisés
        self._fetcher = DataFetcher(logger=logger)
        self._storage = DataStorage(logger=logger)
        self._validator = DataValidator(logger=logger)

    # ===== MÉTHODES DE COORDINATION =====
<<<<<<< HEAD

    def load_watchlist_data(
        self,
        base_url: str,
        perp_data: Dict,
        watchlist_manager,
        volatility_tracker: VolatilityTracker,
    ) -> bool:
        """
        Interface pour charger les données de la watchlist via WatchlistManager.

        Cette méthode coordonne le chargement des données de la watchlist
        en utilisant les composants spécialisés.

        Args:
            base_url: URL de base de l'API
            perp_data: Données des perpétuels
            watchlist_manager: Gestionnaire de watchlist (WatchlistManager)
            volatility_tracker: Tracker de volatilité

        Returns:
            bool: True si le chargement a réussi
        """
        try:
            self.logger.info("📊 Chargement des données de la watchlist...")

            # 1. Valider les paramètres d'entrée
            if not self._validate_input_parameters(
                base_url, perp_data, watchlist_manager, volatility_tracker
            ):
                return False

            # 2. Construire la watchlist
            watchlist_data = self._build_watchlist(
                base_url, perp_data, watchlist_manager, volatility_tracker
            )
            if not watchlist_data:
                return False

            # 3. Mettre à jour les données
            self._update_data_from_watchlist(watchlist_data, watchlist_manager)

            # 4. Valider l'intégrité des données
            if not self._validate_loaded_data():
                return False

            self.logger.info("✅ Données de la watchlist chargées avec succès")
            return True

        except Exception as e:
            self.logger.error(f"❌ Erreur chargement watchlist: {e}")
            return False

    def _validate_input_parameters(
        self, base_url: str, perp_data: Dict, watchlist_manager, volatility_tracker
    ) -> bool:
        """Valide les paramètres d'entrée pour le chargement."""
        if not base_url or not isinstance(base_url, str):
            self.logger.error("❌ URL de base invalide")
            return False

        if not perp_data or not isinstance(perp_data, dict):
            self.logger.error("❌ Données perpétuels invalides")
            return False

        if not watchlist_manager:
            self.logger.error("❌ Gestionnaire de watchlist manquant")
            return False

        if not volatility_tracker:
            self.logger.error("❌ Tracker de volatilité manquant")
            return False
=======

    def load_watchlist_data(
        self,
        base_url: str,
        perp_data: Dict,
        watchlist_manager,
        volatility_tracker: VolatilityTracker,
    ) -> bool:
        """
        Interface pour charger les données de la watchlist via WatchlistManager.

        Cette méthode coordonne le chargement des données de la watchlist
        en utilisant les composants spécialisés.
>>>>>>> f336f70c

        return True

    def _build_watchlist(
        self, base_url: str, perp_data: Dict, watchlist_manager, volatility_tracker
    ) -> Optional[Tuple[List[str], List[str], Dict]]:
        """Construit la watchlist via le gestionnaire."""
        try:
<<<<<<< HEAD
            linear_symbols, inverse_symbols, funding_data = watchlist_manager.build_watchlist(
                base_url, perp_data, volatility_tracker
            )

            if not linear_symbols and not inverse_symbols:
                self.logger.warning("⚠️ Aucun symbole trouvé pour la watchlist")
                return None

            return linear_symbols, inverse_symbols, funding_data

        except Exception as e:
            self.logger.error(f"❌ Erreur construction watchlist: {e}")
            return None

    def _update_data_from_watchlist(
        self, watchlist_data: Tuple[List[str], List[str], Dict], watchlist_manager
    ):
        """Met à jour les données à partir de la watchlist."""
        linear_symbols, inverse_symbols, funding_data = watchlist_data

        # Mettre à jour les listes de symboles
        self._storage.set_symbol_lists(linear_symbols, inverse_symbols)
=======
            self.logger.info("📊 Chargement des données de la watchlist...")

            # 1. Valider les paramètres d'entrée
            if not self._validate_input_parameters(
                base_url, perp_data, watchlist_manager, volatility_tracker
            ):
                return False

            # 2. Construire la watchlist
            watchlist_data = self._build_watchlist(
                base_url, perp_data, watchlist_manager, volatility_tracker
            )
            if not watchlist_data:
                return False

            # 3. Mettre à jour les données
            self._update_data_from_watchlist(watchlist_data, watchlist_manager)

            # 4. Valider l'intégrité des données
            if not self._validate_loaded_data():
                return False

            self.logger.info("✅ Données de la watchlist chargées avec succès")
            return True
>>>>>>> f336f70c

        # Mettre à jour les données de funding
        self._update_funding_data(funding_data)

<<<<<<< HEAD
=======
    def _validate_input_parameters(
        self, base_url: str, perp_data: Dict, watchlist_manager, volatility_tracker
    ) -> bool:
        """Valide les paramètres d'entrée pour le chargement."""
        if not base_url or not isinstance(base_url, str):
            self.logger.error("❌ URL de base invalide")
            return False
        
        if not perp_data or not isinstance(perp_data, dict):
            self.logger.error("❌ Données perpétuels invalides")
            return False
            
        if not watchlist_manager:
            self.logger.error("❌ Gestionnaire de watchlist manquant")
            return False
            
        if not volatility_tracker:
            self.logger.error("❌ Tracker de volatilité manquant")
            return False
            
        return True

    def _build_watchlist(
        self, base_url: str, perp_data: Dict, watchlist_manager, volatility_tracker
    ) -> Optional[Tuple[List[str], List[str], Dict]]:
        """Construit la watchlist via le gestionnaire."""
        try:
            linear_symbols, inverse_symbols, funding_data = watchlist_manager.build_watchlist(
                base_url, perp_data, volatility_tracker
            )

            if not linear_symbols and not inverse_symbols:
                self.logger.warning("⚠️ Aucun symbole trouvé pour la watchlist")
                return None

            return linear_symbols, inverse_symbols, funding_data

        except Exception as e:
            self.logger.error(f"❌ Erreur construction watchlist: {e}")
            return None

    def _update_data_from_watchlist(
        self, watchlist_data: Tuple[List[str], List[str], Dict], watchlist_manager
    ):
        """Met à jour les données à partir de la watchlist."""
        linear_symbols, inverse_symbols, funding_data = watchlist_data

        # Mettre à jour les listes de symboles
        self._storage.set_symbol_lists(linear_symbols, inverse_symbols)

        # Mettre à jour les données de funding
        self._update_funding_data(funding_data)

>>>>>>> f336f70c
        # Mettre à jour les données originales
        self._update_original_funding_data(watchlist_manager)

    def _update_funding_data(self, funding_data: Dict):
        """Met à jour les données de funding dans le stockage."""
        for symbol, data in funding_data.items():
            if isinstance(data, (list, tuple)) and len(data) >= 4:
                self._update_funding_from_tuple(symbol, data)
            elif isinstance(data, dict):
                self._update_funding_from_dict(symbol, data)

    def _update_funding_from_tuple(self, symbol: str, data: Tuple):
        """Met à jour les données de funding depuis un tuple."""
        funding, volume, funding_time, spread = data[:4]
        volatility = data[4] if len(data) > 4 else None
        self._storage.update_funding_data(
            symbol, funding, volume, funding_time, spread, volatility
        )

    def _update_funding_from_dict(self, symbol: str, data: Dict):
        """Met à jour les données de funding depuis un dictionnaire."""
        funding = data.get("funding", 0.0)
        volume = data.get("volume", 0.0)
        funding_time = data.get("funding_time_remaining", "-")
        spread = data.get("spread_pct", 0.0)
        volatility = data.get("volatility_pct", None)
        self._storage.update_funding_data(
            symbol, funding, volume, funding_time, spread, volatility
        )

    def _update_original_funding_data(self, watchlist_manager):
        """Met à jour les données originales de funding."""
        try:
            original_data = watchlist_manager.get_original_funding_data()
            for symbol, next_funding_time in original_data.items():
                self._storage.update_original_funding_data(symbol, next_funding_time)
        except Exception as e:
            self.logger.warning(f"⚠️ Erreur mise à jour données originales: {e}")

    def _validate_loaded_data(self) -> bool:
        """Valide l'intégrité des données chargées."""
        linear_symbols = self._storage.get_linear_symbols()
        inverse_symbols = self._storage.get_inverse_symbols()
        funding_data = self._storage.get_all_funding_data()

        return self._validator.validate_data_integrity(
            linear_symbols, inverse_symbols, funding_data
        )

    # ===== MÉTHODES DE RÉCUPÉRATION =====

    def fetch_funding_map(
        self, base_url: str, category: str, timeout: int = 10
    ) -> Dict[str, Dict]:
        """
        Récupère les taux de funding pour une catégorie donnée.

        Args:
            base_url: URL de base de l'API Bybit
            category: Catégorie (linear ou inverse)
            timeout: Timeout pour les requêtes HTTP

        Returns:
            Dict[str, Dict]: Dictionnaire {symbol: {funding, volume, next_funding_time}}

        Raises:
            RuntimeError: En cas d'erreur HTTP ou API
        """
        return self._fetcher.fetch_funding_map(base_url, category, timeout)

    def fetch_spread_data(
        self,
        base_url: str,
        symbols: List[str],
        timeout: int = 10,
        category: str = "linear",
    ) -> Dict[str, float]:
        """
        Récupère les spreads via /v5/market/tickers paginé, puis filtre localement.

        Args:
            base_url: URL de base de l'API Bybit
            symbols: Liste cible des symboles à retourner
            timeout: Timeout HTTP
            category: "linear" ou "inverse"

        Returns:
            Dict[str, float]: map {symbol: spread_pct}
        """
        return self._fetcher.fetch_spread_data(base_url, symbols, timeout, category)

    def fetch_funding_data_parallel(
        self, base_url: str, categories: List[str], timeout: int = 10
    ) -> Dict[str, Dict]:
        """
        Récupère les données de funding pour plusieurs catégories en parallèle.

        Args:
            base_url: URL de base de l'API Bybit
            categories: Liste des catégories à récupérer
            timeout: Timeout pour les requêtes HTTP

        Returns:
            Dict[str, Dict]: Dictionnaire combiné de toutes les catégories
        """
        return self._fetcher.fetch_funding_data_parallel(base_url, categories, timeout)

    # ===== MÉTHODES DE STOCKAGE (DÉLÉGATION VERS DATA_STORAGE) =====

    def set_symbol_categories(self, symbol_categories: Dict[str, str]):
        """
        Définit le mapping des catégories de symboles.

        Args:
            symbol_categories: Dictionnaire {symbol: category}
        """
        self._storage.set_symbol_categories(symbol_categories)

    def update_funding_data(
        self,
        symbol: str,
        funding: float,
        volume: float,
        funding_time: str,
        spread: float,
        volatility: Optional[float] = None,
    ):
        """
        Met à jour les données de funding pour un symbole.

        Args:
            symbol: Symbole à mettre à jour
            funding: Taux de funding
            volume: Volume 24h
            funding_time: Temps restant avant funding
            spread: Spread en pourcentage
            volatility: Volatilité (optionnel)
        """
        self._storage.update_funding_data(
            symbol, funding, volume, funding_time, spread, volatility
        )

    def get_funding_data(
        self, symbol: str
    ) -> Optional[Tuple[float, float, str, float, Optional[float]]]:
        """
        Récupère les données de funding pour un symbole.

        Args:
            symbol: Symbole à récupérer

        Returns:
            Tuple des données de funding ou None si absent
        """
        return self._storage.get_funding_data(symbol)

    def get_all_funding_data(
        self,
    ) -> Dict[str, Tuple[float, float, str, float, Optional[float]]]:
        """
        Récupère toutes les données de funding.

        Returns:
            Dictionnaire des données de funding
        """
        return self._storage.get_all_funding_data()

    def update_realtime_data(self, symbol: str, ticker_data: Dict[str, Any]):
        """
        Met à jour les données en temps réel pour un symbole.

        Args:
            symbol: Symbole à mettre à jour
            ticker_data: Données du ticker reçues via WebSocket
        """
        self._storage.update_realtime_data(symbol, ticker_data)

    def update_price_data(
        self,
        symbol: str,
        mark_price: float,
        last_price: float,
        timestamp: float,
    ):
        """
        Met à jour les prix pour un symbole donné (compatibilité avec price_store.py).

        Args:
            symbol: Symbole du contrat (ex: BTCUSDT)
            mark_price: Prix de marque
            last_price: Dernier prix de transaction
            timestamp: Timestamp de la mise à jour
        """
        self._storage.update_price_data(symbol, mark_price, last_price, timestamp)

    def get_price_data(self, symbol: str) -> Optional[Dict[str, float]]:
        """
        Récupère les données de prix pour un symbole (compatibilité avec price_store.py).

        Args:
            symbol: Symbole du contrat

        Returns:
            Dictionnaire avec mark_price, last_price, timestamp ou None
        """
        return self._storage.get_price_data(symbol)

    def get_realtime_data(self, symbol: str) -> Optional[Dict[str, Any]]:
        """
        Récupère les données en temps réel pour un symbole.

        Args:
            symbol: Symbole à récupérer

        Returns:
            Dictionnaire des données temps réel ou None si absent
        """
        return self._storage.get_realtime_data(symbol)

    def get_all_realtime_data(self) -> Dict[str, Dict[str, Any]]:
        """
        Récupère toutes les données en temps réel.

        Returns:
            Dictionnaire des données temps réel
        """
        return self._storage.get_all_realtime_data()

    def update_original_funding_data(self, symbol: str, next_funding_time: str):
        """
        Met à jour les données de funding originales.

        Args:
            symbol: Symbole à mettre à jour
            next_funding_time: Timestamp du prochain funding
        """
        self._storage.update_original_funding_data(symbol, next_funding_time)

    def get_original_funding_data(self, symbol: str) -> Optional[str]:
        """
        Récupère les données de funding originales pour un symbole.

        Args:
            symbol: Symbole à récupérer

        Returns:
            Timestamp du prochain funding ou None si absent
        """
        return self._storage.get_original_funding_data(symbol)

    def get_all_original_funding_data(self) -> Dict[str, str]:
        """
        Récupère toutes les données de funding originales.

        Returns:
            Dictionnaire des données de funding originales
        """
        return self._storage.get_all_original_funding_data()

    def set_symbol_lists(self, linear_symbols: List[str], inverse_symbols: List[str]):
        """
        Définit les listes de symboles par catégorie.

        Args:
            linear_symbols: Liste des symboles linear
            inverse_symbols: Liste des symboles inverse
        """
        self._storage.set_symbol_lists(linear_symbols, inverse_symbols)

    def get_linear_symbols(self) -> List[str]:
        """
        Récupère la liste des symboles linear.

        Returns:
            Liste des symboles linear
        """
        return self._storage.get_linear_symbols()

    def get_inverse_symbols(self) -> List[str]:
        """
        Récupère la liste des symboles inverse.

        Returns:
            Liste des symboles inverse
        """
        return self._storage.get_inverse_symbols()

    def get_all_symbols(self) -> List[str]:
        """
        Récupère tous les symboles (linear + inverse).

        Returns:
            Liste de tous les symboles
        """
        return self._storage.get_all_symbols()

    def add_symbol_to_category(self, symbol: str, category: str):
        """
        Ajoute un symbole à une catégorie.

        Args:
            symbol: Symbole à ajouter
            category: Catégorie ("linear" ou "inverse")
        """
        self._storage.add_symbol_to_category(symbol, category)

    def remove_symbol_from_category(self, symbol: str, category: str):
        """
        Retire un symbole d'une catégorie.

        Args:
            symbol: Symbole à retirer
            category: Catégorie ("linear" ou "inverse")
        """
        self._storage.remove_symbol_from_category(symbol, category)

    def clear_all_data(self):
        """
        Vide toutes les données stockées.
        """
        self._storage.clear_all_data()

    def get_data_stats(self) -> Dict[str, int]:
        """
        Retourne les statistiques des données stockées.

        Returns:
            Dictionnaire avec les statistiques
        """
        return self._storage.get_data_stats()

    # ===== MÉTHODES DE VALIDATION (DÉLÉGATION VERS DATA_VALIDATOR) =====

    def validate_data_integrity(self) -> bool:
        """
        Valide l'intégrité des données chargées.

        Returns:
            bool: True si les données sont valides
        """
        return self._storage.validate_data_integrity()

    def get_loading_summary(self) -> Dict[str, Any]:
        """
        Retourne un résumé du chargement des données.

        Returns:
            Dict[str, Any]: Résumé des données chargées
        """
        linear_symbols = self._storage.get_linear_symbols()
        inverse_symbols = self._storage.get_inverse_symbols()
        funding_data = self._storage.get_all_funding_data()

        return self._validator.get_loading_summary(
            linear_symbols, inverse_symbols, funding_data
        )

    # ===== PROPRIÉTÉS POUR LA COMPATIBILITÉ =====

    @property
    def symbol_categories(self) -> Dict[str, str]:
        """Retourne les catégories de symboles pour la compatibilité."""
        return self._storage.symbol_categories

    @property
    def linear_symbols(self) -> List[str]:
        """Retourne les symboles linear pour la compatibilité."""
        return self._storage.linear_symbols

    @property
    def inverse_symbols(self) -> List[str]:
        """Retourne les symboles inverse pour la compatibilité."""
        return self._storage.inverse_symbols

    @property
    def funding_data(self) -> Dict:
        """Retourne les données de funding pour la compatibilité."""
        return self._storage.funding_data

    @property
    def realtime_data(self) -> Dict:
        """Retourne les données temps réel pour la compatibilité."""
        return self._storage.realtime_data


# ===== FONCTIONS GLOBALES POUR LA COMPATIBILITÉ =====

# Instance globale pour la compatibilité avec price_store.py
_global_data_manager: Optional[UnifiedDataManager] = None


def _get_global_data_manager() -> UnifiedDataManager:
    """
    Récupère l'instance globale du gestionnaire de données.

    Returns:
        Instance du UnifiedDataManager
    """
    global _global_data_manager
    if _global_data_manager is None:
        _global_data_manager = UnifiedDataManager()
    return _global_data_manager


def set_global_data_manager(data_manager: UnifiedDataManager):
    """
    Définit l'instance globale du gestionnaire de données.

    Args:
        data_manager: Instance du UnifiedDataManager
    """
    global _global_data_manager
    _global_data_manager = data_manager


def update(symbol: str, mark_price: float, last_price: float, timestamp: float) -> None:
    """
    Met à jour les prix pour un symbole donné (compatibilité avec price_store.py).

    Args:
        symbol (str): Symbole du contrat (ex: BTCUSDT)
        mark_price (float): Prix de marque
        last_price (float): Dernier prix de transaction
        timestamp (float): Timestamp de la mise à jour
    """
    data_manager = _get_global_data_manager()
    data_manager.update_price_data(symbol, mark_price, last_price, timestamp)


def get_price_data(symbol: str) -> Optional[Dict[str, float]]:
    """
    Récupère les données de prix pour un symbole (compatibilité avec price_store.py).

    Args:
        symbol (str): Symbole du contrat

    Returns:
        Dictionnaire avec mark_price, last_price, timestamp ou None
    """
    data_manager = _get_global_data_manager()
    return data_manager.get_price_data(symbol)<|MERGE_RESOLUTION|>--- conflicted
+++ resolved
@@ -57,7 +57,6 @@
         self._validator = DataValidator(logger=logger)
 
     # ===== MÉTHODES DE COORDINATION =====
-<<<<<<< HEAD
 
     def load_watchlist_data(
         self,
@@ -130,104 +129,7 @@
         if not volatility_tracker:
             self.logger.error("❌ Tracker de volatilité manquant")
             return False
-=======
-
-    def load_watchlist_data(
-        self,
-        base_url: str,
-        perp_data: Dict,
-        watchlist_manager,
-        volatility_tracker: VolatilityTracker,
-    ) -> bool:
-        """
-        Interface pour charger les données de la watchlist via WatchlistManager.
-
-        Cette méthode coordonne le chargement des données de la watchlist
-        en utilisant les composants spécialisés.
->>>>>>> f336f70c
-
-        return True
-
-    def _build_watchlist(
-        self, base_url: str, perp_data: Dict, watchlist_manager, volatility_tracker
-    ) -> Optional[Tuple[List[str], List[str], Dict]]:
-        """Construit la watchlist via le gestionnaire."""
-        try:
-<<<<<<< HEAD
-            linear_symbols, inverse_symbols, funding_data = watchlist_manager.build_watchlist(
-                base_url, perp_data, volatility_tracker
-            )
-
-            if not linear_symbols and not inverse_symbols:
-                self.logger.warning("⚠️ Aucun symbole trouvé pour la watchlist")
-                return None
-
-            return linear_symbols, inverse_symbols, funding_data
-
-        except Exception as e:
-            self.logger.error(f"❌ Erreur construction watchlist: {e}")
-            return None
-
-    def _update_data_from_watchlist(
-        self, watchlist_data: Tuple[List[str], List[str], Dict], watchlist_manager
-    ):
-        """Met à jour les données à partir de la watchlist."""
-        linear_symbols, inverse_symbols, funding_data = watchlist_data
-
-        # Mettre à jour les listes de symboles
-        self._storage.set_symbol_lists(linear_symbols, inverse_symbols)
-=======
-            self.logger.info("📊 Chargement des données de la watchlist...")
-
-            # 1. Valider les paramètres d'entrée
-            if not self._validate_input_parameters(
-                base_url, perp_data, watchlist_manager, volatility_tracker
-            ):
-                return False
-
-            # 2. Construire la watchlist
-            watchlist_data = self._build_watchlist(
-                base_url, perp_data, watchlist_manager, volatility_tracker
-            )
-            if not watchlist_data:
-                return False
-
-            # 3. Mettre à jour les données
-            self._update_data_from_watchlist(watchlist_data, watchlist_manager)
-
-            # 4. Valider l'intégrité des données
-            if not self._validate_loaded_data():
-                return False
-
-            self.logger.info("✅ Données de la watchlist chargées avec succès")
-            return True
->>>>>>> f336f70c
-
-        # Mettre à jour les données de funding
-        self._update_funding_data(funding_data)
-
-<<<<<<< HEAD
-=======
-    def _validate_input_parameters(
-        self, base_url: str, perp_data: Dict, watchlist_manager, volatility_tracker
-    ) -> bool:
-        """Valide les paramètres d'entrée pour le chargement."""
-        if not base_url or not isinstance(base_url, str):
-            self.logger.error("❌ URL de base invalide")
-            return False
-        
-        if not perp_data or not isinstance(perp_data, dict):
-            self.logger.error("❌ Données perpétuels invalides")
-            return False
-            
-        if not watchlist_manager:
-            self.logger.error("❌ Gestionnaire de watchlist manquant")
-            return False
-            
-        if not volatility_tracker:
-            self.logger.error("❌ Tracker de volatilité manquant")
-            return False
-            
+
         return True
 
     def _build_watchlist(
@@ -261,7 +163,6 @@
         # Mettre à jour les données de funding
         self._update_funding_data(funding_data)
 
->>>>>>> f336f70c
         # Mettre à jour les données originales
         self._update_original_funding_data(watchlist_manager)
 
